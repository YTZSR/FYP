--- conflicted
+++ resolved
@@ -253,13 +253,8 @@
 func (it *xorIterator) Reset(b []byte) {
 	// The first 2 bytes contain chunk headers.
 	// We skip that for actual samples.
-<<<<<<< HEAD
 	it.br = newBReader(b[2:])
 	it.numTotal = binary.BigEndian.Uint16(b) //前两个字节为总数
-=======
-	it.br = newBReader(b[2:]) //前两个字节为总数
-	it.numTotal = binary.BigEndian.Uint16(b)
->>>>>>> 50abb69b
 
 	it.numRead = 0
 	it.t = 0
